---
- debug: msg='MASTER NODE SET TO {{ postgres_ha_cluster_master_host }}'
  run_once: true

- name: verify postgres_ha_cluster_master_host
  fail:
<<<<<<< HEAD
    msg: "CRITICAL: defined master host ({{ postgres_ha_cluster_master_host }}) is not in host list ({{ play_hosts }})"
  when: postgres_ha_cluster_master_host not in play_hosts

- name: identify the OS
  set_fact:
    os_version: 'centos{{ ansible_distribution_major_version }}'
  when: ansible_distribution == 'CentOS' or ansible_distribution == 'Red Hat Enterprise Linux'
=======
    msg: "CRITICAL: defined master host ({{ postgres_ha_cluster_master_host }}) is not in host list ({{ ansible_play_batch }})"
  when: postgres_ha_cluster_master_host not in ansible_play_batch
>>>>>>> ec15ebc6
<|MERGE_RESOLUTION|>--- conflicted
+++ resolved
@@ -4,15 +4,10 @@
 
 - name: verify postgres_ha_cluster_master_host
   fail:
-<<<<<<< HEAD
-    msg: "CRITICAL: defined master host ({{ postgres_ha_cluster_master_host }}) is not in host list ({{ play_hosts }})"
-  when: postgres_ha_cluster_master_host not in play_hosts
+    msg: "CRITICAL: defined master host ({{ postgres_ha_cluster_master_host }}) is not in host list ({{ ansible_play_batch }})"
+  when: postgres_ha_cluster_master_host not in ansible_play_batch
 
 - name: identify the OS
   set_fact:
     os_version: 'centos{{ ansible_distribution_major_version }}'
-  when: ansible_distribution == 'CentOS' or ansible_distribution == 'Red Hat Enterprise Linux'
-=======
-    msg: "CRITICAL: defined master host ({{ postgres_ha_cluster_master_host }}) is not in host list ({{ ansible_play_batch }})"
-  when: postgres_ha_cluster_master_host not in ansible_play_batch
->>>>>>> ec15ebc6
+  when: ansible_distribution == 'CentOS' or ansible_distribution == 'Red Hat Enterprise Linux'